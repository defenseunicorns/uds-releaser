module github.com/defenseunicorns/uds-releaser

go 1.22.8

toolchain go1.23.2

require (
	github.com/defenseunicorns/uds-cli v0.18.0
	github.com/go-git/go-git/v5 v5.12.0
	github.com/goccy/go-yaml v1.13.0
	github.com/google/go-github/v66 v66.0.0
	github.com/spf13/cobra v1.8.1
	github.com/stretchr/testify v1.9.0
	github.com/xanzy/go-gitlab v0.112.0
<<<<<<< HEAD
	github.com/zarf-dev/zarf v0.39.0
=======
	github.com/zarf-dev/zarf v0.42.0
>>>>>>> 97d2d41d
)

require (
	dario.cat/mergo v1.0.1 // indirect
	github.com/Microsoft/go-winio v0.6.2 // indirect
	github.com/ProtonMail/go-crypto v1.0.0 // indirect
	github.com/bahlo/generic-list-go v0.2.0 // indirect
	github.com/buger/jsonparser v1.1.1 // indirect
	github.com/cloudflare/circl v1.3.8 // indirect
	github.com/cyphar/filepath-securejoin v0.3.1 // indirect
	github.com/davecgh/go-spew v1.1.2-0.20180830191138-d8f796af33cc // indirect
	github.com/emirpasic/gods v1.18.1 // indirect
	github.com/fatih/color v1.18.0 // indirect
	github.com/go-git/gcfg v1.5.1-0.20230307220236-3a3c6141e376 // indirect
	github.com/go-git/go-billy/v5 v5.5.0 // indirect
	github.com/golang/groupcache v0.0.0-20210331224755-41bb18bfe9da // indirect
	github.com/google/go-querystring v1.1.0 // indirect
	github.com/hashicorp/go-cleanhttp v0.5.2 // indirect
	github.com/hashicorp/go-retryablehttp v0.7.7 // indirect
	github.com/inconshreveable/mousetrap v1.1.0 // indirect
	github.com/invopop/jsonschema v0.12.0 // indirect
	github.com/jbenet/go-context v0.0.0-20150711004518-d14ea06fba99 // indirect
	github.com/kevinburke/ssh_config v1.2.0 // indirect
	github.com/mailru/easyjson v0.7.7 // indirect
	github.com/mattn/go-colorable v0.1.13 // indirect
	github.com/mattn/go-isatty v0.0.20 // indirect
	github.com/pjbgf/sha1cd v0.3.0 // indirect
	github.com/pmezard/go-difflib v1.0.1-0.20181226105442-5d4384ee4fb2 // indirect
	github.com/sergi/go-diff v1.3.2-0.20230802210424-5b0b94c5c0d3 // indirect
	github.com/skeema/knownhosts v1.2.2 // indirect
	github.com/spf13/pflag v1.0.5 // indirect
	github.com/wk8/go-ordered-map/v2 v2.1.8 // indirect
	github.com/xanzy/ssh-agent v0.3.3 // indirect
	golang.org/x/crypto v0.28.0 // indirect
	golang.org/x/net v0.30.0 // indirect
	golang.org/x/oauth2 v0.23.0 // indirect
	golang.org/x/sys v0.26.0 // indirect
	golang.org/x/time v0.6.0 // indirect
	gopkg.in/warnings.v0 v0.1.2 // indirect
	gopkg.in/yaml.v3 v3.0.1 // indirect
)<|MERGE_RESOLUTION|>--- conflicted
+++ resolved
@@ -12,11 +12,7 @@
 	github.com/spf13/cobra v1.8.1
 	github.com/stretchr/testify v1.9.0
 	github.com/xanzy/go-gitlab v0.112.0
-<<<<<<< HEAD
-	github.com/zarf-dev/zarf v0.39.0
-=======
 	github.com/zarf-dev/zarf v0.42.0
->>>>>>> 97d2d41d
 )
 
 require (
